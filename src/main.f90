--- conflicted
+++ resolved
@@ -1,229 +1,155 @@
-program main
-  use globals
-  use json_parser
-  use setup
-  use solvers
-  use command_line
-  use comms
-
-  implicit none
-
-  real(dp) :: CH_params(6) ! equation parameters
-  character(120) :: fname, run_name, outdir
-  character(:), allocatable :: init
-  integer :: grid_res ! grid level
-  real(dp), allocatable :: Tout(:) ! output times
-  real(dp), dimension(:,:), allocatable :: c0, c1 ! initial concentration
-  logical :: errors, all_params_fnd
-  integer :: ierr, n
-
-  ! lin/logspace params
-  integer :: space_selected, num_outputs
-  real(dp) :: start_val, stop_val
-
-<<<<<<< HEAD
-  ! Solver Selection
-  integer :: selected_solver
-
-  ! Default fname, run_name, and outdir
-  fname = "input-data.json"
-  run_name = "default"
-  outdir = "./out"
-
-  !!! START  JSON, CLI, and LOGGING
-  
-  ! CLI 
-  call initialise()
-
-  ! Get JSON filename, run name, and output directory
-  call get_io_commands(fname, run_name, outdir, all_params_fnd)
-
-  ! input parameters from JSON file
-  if (.NOT. all_params_fnd) call read_json(trim(fname), trim(run_name), CH_params, init, grid_res, Tout)
-
-  ! Grab any overriding input params from the command line
-  call get_input_commands(CH_params, grid_res, init, Tout)
-=======
-  logical :: do_restart
-  integer :: checkpoint_number, st_tout
-  real(dp) :: restart_time, dt
-  real(dp), allocatable :: updated_Tout(:) ! output times
->>>>>>> 8ba0da07
-
-  ! MPI timing
-  real(dp) :: t0
-
-  ! start up MPI comms
-  call comms_init()
-
-
-  do_restart = .false.
-  t0 = 0.0_dp
-  if (myrank == 0) then
-    t0 = MPI_Wtime()
-  endif
-
-  ! default fname, run_name, and outdir
-  fname = "input-data.json"
-  run_name = "default"
-  outdir = "./out"
-
-  ! Set up on rank 0 only
-  if (myrank == 0) then
-    ! CLI
-    call initialise()
-
-    ! Get JSON filename, run name, and output directory
-    call get_io_commands(fname, run_name, outdir, all_params_fnd)
-
-    ! input parameters from JSON file
-    if (.NOT. all_params_fnd) then
-      call read_json(trim(fname), trim(run_name), CH_params, init, grid_res, Tout)
-    endif
-
-    ! Grab any overriding input params from the command line
-    call get_input_commands(CH_params, grid_res, init, Tout)
-
-    ! Grab overriding linspace or logspace args
-    ! TODO: should this not be in get_input_commands
-    call get_lin_log_args(space_selected, start_val, stop_val, num_outputs)
-
-    if (space_selected == LINSPACE_SELECTED) then
-      call lin_tspace(start_val, stop_val, num_outputs, Tout)
-    endif
-    if (space_selected == LOGSPACE_SELECTED) then
-      call log_tspace(start_val, stop_val, num_outputs, Tout)
-    endif
-
-    ! check if restart required
-    restart_time = -1.0_dp
-    checkpoint_number = -1
-    call get_checkpoint_commands(checkpoint_number, restart_time, do_restart)
-
-    if (do_restart) then
-      if (checkpoint_number > 0) then
-        call chkpnt_init(outdir, ch_params, t0, ierr, n_chkpnt=checkpoint_number)
-      else if (restart_time >= 0.0_dp) then
-        call chkpnt_init(outdir, ch_params, t0, ierr, start_before_time=restart_time)
-      endif
-      allocate(c0(c_dims(1), c_dims(2)))
-      allocate(c1(c_dims(1), c_dims(2)))
-      call read_hdf5_chkpnt(c0, c1, dt, ierr)
-    endif
-
-    ! Validate input params
-    call validate_params(CH_params, init, grid_res, Tout, errors)
-
-    ! abort on error
-    if (errors) then
-      call logger%fatal("main", "Errors found in input params, aborting.")
-      call MPI_Abort(MPI_COMM_WORLD, 1, ierr)
-    end if
-<<<<<<< HEAD
-  end if
-
-
-
-  ! Validate input params
-  call validate_params(CH_params, init, grid_res, Tout, errors)
-
-  if (errors) then
-    call logger%fatal("main", "Errors found in input params, aborting.")
-    stop 1
-  end if
-
-  !!! END JSON, CLI, and LOGGING
-
-  ! SOLVER SELECTION
-  call get_selected_solver(selected_solver)
-
-  ! GRID INITIALISATION
-
-  if (.NOT. do_restart) then
-   call setup_grid(c0, grid_res, ch_params, init)
-   call output_init(outdir, [2, grid_res], CH_params, ierr)
-
-   
-   call solver_1(Tout, c0, CH_params, selected_solver, ierr)
-  else
-
-  ! call solver_1(Tout, c0, CH_params, SOLVER_FD2, ierr)
-
-    call chkpnt_init(outdir, ch_params, t0, ierr)
-    allocate(c0(c_dims(1), c_dims(2)), c1(c_dims(1), c_dims(2)))
-    call read_hdf5_chkpnt(c0, c1, dt, ierr)
-
-    do st_Tout = 1, size(Tout)
-      if (Tout(st_Tout) > t0) then
-        exit
-      end if 
-    end do
-
-    allocate(updated_Tout(size(Tout) - st_Tout))
-
-    updated_Tout = Tout(st_Tout:)
-    call solver_2(t0, updated_Tout, c0, c1, dt, CH_params, selected_solver, ierr)
-  end if
-
-  
-  
-  call output_final(ierr)
-
-
-
-  ! clean up
-=======
-  else
-    grid_res = 0
-  endif
-
-  ! send setup to other procs
-  n = 2**grid_res
-  call broadcast_setup(CH_params, Tout, c0, n, do_restart)
-
-  ! call solver (on all procs)
-  if (.not. do_restart) then
-    if (myrank == 0) then
-      ! initial concentration
-      call setup_grid(c0, grid_res, ch_params, init)
-
-      ! set up HDF5 outputting
-      call output_init(outdir, [2, grid_res], CH_params, ierr)
-    endif
-    
-    call MPI_Barrier(MPI_COMM_WORLD, ierr)
-    call solver_1(Tout, c0, CH_params, SOLVER_FD2, ierr)
-  else
-    ! ensure that Tout(1) >= t0
-    if (myrank == 0) then
-      do st_tout=1,size(tout)
-        if (tout(st_tout) > t0) then
-          exit
-        endif
-      enddo
-    endif
-    call MPI_Barrier(MPI_COMM_WORLD, ierr)
-
-    allocate(updated_tout(size(tout)-st_tout))
-    updated_tout = Tout(st_tout:)
-    call solver_2(t0, updated_tout, c0, c1, dt, CH_params, SOLVER_FD2, ierr)
-  endif
-
-  if (myrank == 0) then
-    ! finish HDF5 outputting
-    call output_final(ierr)
-  endif
-
-  ! clean up (on all procs)
->>>>>>> 8ba0da07
-  deallocate(c0)
-  deallocate(Tout)
-
-  if (myrank == 0) then
-    call logger%info("main", "total time: "//to_string(MPI_Wtime()-t0))
-  endif
-
-  ! shut down comms
-  call comms_final()
-
-end program main
+program main
+  use globals
+  use json_parser
+  use setup
+  use solvers
+  use command_line
+  use comms
+
+  implicit none
+
+  real(dp) :: CH_params(6) ! equation parameters
+  character(120) :: fname, run_name, outdir
+  character(:), allocatable :: init
+  integer :: grid_res ! grid level
+  real(dp), allocatable :: Tout(:) ! output times
+  real(dp), dimension(:,:), allocatable :: c0, c1 ! initial concentration
+  logical :: errors, all_params_fnd
+  integer :: ierr, n
+
+  ! lin/logspace params
+  integer :: space_selected, num_outputs
+  real(dp) :: start_val, stop_val
+
+  logical :: do_restart
+  integer :: checkpoint_number, st_tout
+  real(dp) :: restart_time, dt
+  real(dp), allocatable :: updated_Tout(:) ! output times
+
+  ! MPI timing
+  real(dp) :: t0
+
+  integer :: selected_solver
+
+  ! start up MPI comms
+  call comms_init()
+
+  selected_solver = 2 ! Default to ps solver
+  do_restart = .false.
+  t0 = 0.0_dp
+  if (myrank == 0) then
+    t0 = MPI_Wtime()
+  endif
+
+  ! default fname, run_name, and outdir
+  fname = "input-data.json"
+  run_name = "default"
+  outdir = "./out"
+
+  ! Set up on rank 0 only
+  if (myrank == 0) then
+    ! CLI
+    call initialise()
+
+    ! Get solver selection
+    call get_selected_solver(selected_solver)
+
+    ! Get JSON filename, run name, and output directory
+    call get_io_commands(fname, run_name, outdir, all_params_fnd)
+
+    ! input parameters from JSON file
+    if (.NOT. all_params_fnd) then
+      call read_json(trim(fname), trim(run_name), CH_params, init, grid_res, Tout)
+    endif
+
+    ! Grab any overriding input params from the command line
+    call get_input_commands(CH_params, grid_res, init, Tout)
+
+    ! Grab overriding linspace or logspace args
+    ! TODO: should this not be in get_input_commands
+    call get_lin_log_args(space_selected, start_val, stop_val, num_outputs)
+
+    if (space_selected == LINSPACE_SELECTED) then
+      call lin_tspace(start_val, stop_val, num_outputs, Tout)
+    endif
+    if (space_selected == LOGSPACE_SELECTED) then
+      call log_tspace(start_val, stop_val, num_outputs, Tout)
+    endif
+
+    ! check if restart required
+    restart_time = -1.0_dp
+    checkpoint_number = -1
+    call get_checkpoint_commands(checkpoint_number, restart_time, do_restart)
+
+    if (do_restart) then
+      if (checkpoint_number > 0) then
+        call chkpnt_init(outdir, ch_params, t0, ierr, n_chkpnt=checkpoint_number)
+      else if (restart_time >= 0.0_dp) then
+        call chkpnt_init(outdir, ch_params, t0, ierr, start_before_time=restart_time)
+      endif
+      allocate(c0(c_dims(1), c_dims(2)))
+      allocate(c1(c_dims(1), c_dims(2)))
+      call read_hdf5_chkpnt(c0, c1, dt, ierr)
+    endif
+
+    ! Validate input params
+    call validate_params(CH_params, init, grid_res, Tout, errors)
+
+    ! abort on error
+    if (errors) then
+      call logger%fatal("main", "Errors found in input params, aborting.")
+      call MPI_Abort(MPI_COMM_WORLD, 1, ierr)
+    end if
+  else
+    grid_res = 0
+  endif
+
+  ! send setup to other procs
+  n = 2**grid_res
+  call broadcast_setup(CH_params, Tout, c0, n, do_restart, selected_solver)
+
+  ! call solver (on all procs)
+  if (.not. do_restart) then
+    if (myrank == 0) then
+      ! initial concentration
+      call setup_grid(c0, grid_res, ch_params, init)
+
+      ! set up HDF5 outputting
+      call output_init(outdir, [2, grid_res], CH_params, ierr)
+    endif
+    
+    call MPI_Barrier(MPI_COMM_WORLD, ierr)
+    call solver_1(Tout, c0, CH_params, selected_solver, ierr)
+  else
+    ! ensure that Tout(1) >= t0
+    if (myrank == 0) then
+      do st_tout=1,size(tout)
+        if (tout(st_tout) > t0) then
+          exit
+        endif
+      enddo
+    endif
+    call MPI_Barrier(MPI_COMM_WORLD, ierr)
+
+    allocate(updated_tout(size(tout)-st_tout))
+    updated_tout = Tout(st_tout:)
+    call solver_2(t0, updated_tout, c0, c1, dt, CH_params, selected_solver, ierr)
+  endif
+
+  if (myrank == 0) then
+    ! finish HDF5 outputting
+    call output_final(ierr)
+  endif
+
+  ! clean up (on all procs)
+  deallocate(c0)
+  deallocate(Tout)
+
+  if (myrank == 0) then
+    call logger%info("main", "total time: "//to_string(MPI_Wtime()-t0))
+  endif
+
+  ! shut down comms
+  call comms_final()
+
+end program main