program main
  use globals
  use json_parser
  use setup
  use solvers
  use command_line
  use comms

  implicit none

  real(dp) :: CH_params(6) ! equation parameters
  character(120) :: fname, run_name, outdir
  character(:), allocatable :: init
  integer :: grid_res ! grid level
  real(dp), allocatable :: Tout(:) ! output times
  real(dp), dimension(:,:), allocatable :: c0, c1 ! initial concentration
  logical :: errors, all_params_fnd
  integer :: ierr, n

  ! lin/logspace params
  integer :: space_selected, num_outputs
  real(dp) :: start_val, stop_val

  logical :: do_restart
  integer :: checkpoint_number, st_tout
  real(dp) :: restart_time, dt, t0
  real(dp), allocatable :: updated_Tout(:) ! output times

  ! MPI timing
  real(dp) :: mpi_t

  integer :: selected_solver

  ! start up MPI comms
  call comms_init()

  selected_solver = 2 ! Default to ps solver
  do_restart = .false.
  mpi_t = 0.0_dp
  t0 = 0.0_dp
  if (myrank == 0) then
    mpi_t = MPI_Wtime()
  endif

  ! default fname, run_name, and outdir
  fname = "input-data.json"
  run_name = "default"
  outdir = "./out"

  ! Set up on rank 0 only
  if (myrank == 0) then
    ! CLI
    call initialise()

    ! Get solver selection
    call get_selected_solver(selected_solver)

    ! Get JSON filename, run name, and output directory
    call get_io_commands(fname, run_name, outdir, all_params_fnd)

    ! input parameters from JSON file
    if (.NOT. all_params_fnd) then
      call read_json(trim(fname), trim(run_name), CH_params, init, grid_res, Tout)
    endif

    ! Grab any overriding input params from the command line
    call get_input_commands(CH_params, grid_res, init, Tout)

    ! Grab overriding linspace or logspace args
    ! TODO: should this not be in get_input_commands
    call get_lin_log_args(space_selected, start_val, stop_val, num_outputs)

    if (space_selected == LINSPACE_SELECTED) then
      call lin_tspace(start_val, stop_val, num_outputs, Tout)
    endif
    if (space_selected == LOGSPACE_SELECTED) then
      call log_tspace(start_val, stop_val, num_outputs, Tout)
    endif

    ! check if restart required
    restart_time = -1.0_dp
    checkpoint_number = -1
    call get_checkpoint_commands(checkpoint_number, restart_time, do_restart)

    if (do_restart) then
      if (checkpoint_number > 0) then
        call chkpnt_init(outdir, n, ch_params, t0, ierr, n_chkpnt=checkpoint_number)
      else if (restart_time >= 0.0_dp) then
        call chkpnt_init(outdir, n,  ch_params, t0, ierr, start_before_time=restart_time)
      endif
      allocate(c0(n, n))
      allocate(c1(n, n))
 
      call read_hdf5_chkpnt(c0, c1, dt, ierr)
    endif

    ! Validate input params
    call validate_params(CH_params, init, grid_res, Tout, errors)

    ! abort on error
    if (errors) then
      call logger%fatal("main", "Errors found in input params, aborting.")
      call MPI_Abort(MPI_COMM_WORLD, 1, ierr)
    end if
  else
    grid_res = 0
  endif

  ! send setup to other procs
  n = 2**grid_res
<<<<<<< HEAD
  call broadcast_setup(CH_params, Tout, c0, n, do_restart, selected_solver)
=======
  call broadcast_setup(CH_params, Tout, c0, n, do_restart, t0)
>>>>>>> fdb2247b

  ! call solver (on all procs)
  if (.not. do_restart) then
    if (myrank == 0) then
      ! initial concentration
      call setup_grid(c0, grid_res, ch_params, init)

      ! set up HDF5 outputting
      call output_init(outdir, [2, grid_res], CH_params, ierr)
    endif
    
    call MPI_Barrier(MPI_COMM_WORLD, ierr)
    call solver_1(Tout, c0, CH_params, selected_solver, ierr)
  else

    if(myrank .ne. 0) then
      allocate(c1(n, n))
    end if 

    ! ensure that Tout(1) >= t0
    do st_tout=1,size(tout)
      if (tout(st_tout) > t0) then
        exit
      endif
    enddo
    call MPI_Barrier(MPI_COMM_WORLD, ierr)
    allocate(updated_tout(size(tout)-st_tout))
    updated_tout = Tout(st_tout:)
    call solver_2(t0, updated_tout, c0, c1, dt, CH_params, selected_solver, ierr)
  endif

  if (myrank == 0) then
    ! finish HDF5 outputting
    call output_final(ierr)
  endif

  ! clean up (on all procs)
  deallocate(c0)
  deallocate(Tout)

  if (myrank == 0) then
    call logger%info("main", "total time: "//to_string(MPI_Wtime()-mpi_t))
  endif

  ! shut down comms
  call comms_final()

end program main
<|MERGE_RESOLUTION|>--- conflicted
+++ resolved
@@ -1,163 +1,159 @@
-program main
-  use globals
-  use json_parser
-  use setup
-  use solvers
-  use command_line
-  use comms
-
-  implicit none
-
-  real(dp) :: CH_params(6) ! equation parameters
-  character(120) :: fname, run_name, outdir
-  character(:), allocatable :: init
-  integer :: grid_res ! grid level
-  real(dp), allocatable :: Tout(:) ! output times
-  real(dp), dimension(:,:), allocatable :: c0, c1 ! initial concentration
-  logical :: errors, all_params_fnd
-  integer :: ierr, n
-
-  ! lin/logspace params
-  integer :: space_selected, num_outputs
-  real(dp) :: start_val, stop_val
-
-  logical :: do_restart
-  integer :: checkpoint_number, st_tout
-  real(dp) :: restart_time, dt, t0
-  real(dp), allocatable :: updated_Tout(:) ! output times
-
-  ! MPI timing
-  real(dp) :: mpi_t
-
-  integer :: selected_solver
-
-  ! start up MPI comms
-  call comms_init()
-
-  selected_solver = 2 ! Default to ps solver
-  do_restart = .false.
-  mpi_t = 0.0_dp
-  t0 = 0.0_dp
-  if (myrank == 0) then
-    mpi_t = MPI_Wtime()
-  endif
-
-  ! default fname, run_name, and outdir
-  fname = "input-data.json"
-  run_name = "default"
-  outdir = "./out"
-
-  ! Set up on rank 0 only
-  if (myrank == 0) then
-    ! CLI
-    call initialise()
-
-    ! Get solver selection
-    call get_selected_solver(selected_solver)
-
-    ! Get JSON filename, run name, and output directory
-    call get_io_commands(fname, run_name, outdir, all_params_fnd)
-
-    ! input parameters from JSON file
-    if (.NOT. all_params_fnd) then
-      call read_json(trim(fname), trim(run_name), CH_params, init, grid_res, Tout)
-    endif
-
-    ! Grab any overriding input params from the command line
-    call get_input_commands(CH_params, grid_res, init, Tout)
-
-    ! Grab overriding linspace or logspace args
-    ! TODO: should this not be in get_input_commands
-    call get_lin_log_args(space_selected, start_val, stop_val, num_outputs)
-
-    if (space_selected == LINSPACE_SELECTED) then
-      call lin_tspace(start_val, stop_val, num_outputs, Tout)
-    endif
-    if (space_selected == LOGSPACE_SELECTED) then
-      call log_tspace(start_val, stop_val, num_outputs, Tout)
-    endif
-
-    ! check if restart required
-    restart_time = -1.0_dp
-    checkpoint_number = -1
-    call get_checkpoint_commands(checkpoint_number, restart_time, do_restart)
-
-    if (do_restart) then
-      if (checkpoint_number > 0) then
-        call chkpnt_init(outdir, n, ch_params, t0, ierr, n_chkpnt=checkpoint_number)
-      else if (restart_time >= 0.0_dp) then
-        call chkpnt_init(outdir, n,  ch_params, t0, ierr, start_before_time=restart_time)
-      endif
-      allocate(c0(n, n))
-      allocate(c1(n, n))
- 
-      call read_hdf5_chkpnt(c0, c1, dt, ierr)
-    endif
-
-    ! Validate input params
-    call validate_params(CH_params, init, grid_res, Tout, errors)
-
-    ! abort on error
-    if (errors) then
-      call logger%fatal("main", "Errors found in input params, aborting.")
-      call MPI_Abort(MPI_COMM_WORLD, 1, ierr)
-    end if
-  else
-    grid_res = 0
-  endif
-
-  ! send setup to other procs
-  n = 2**grid_res
-<<<<<<< HEAD
-  call broadcast_setup(CH_params, Tout, c0, n, do_restart, selected_solver)
-=======
-  call broadcast_setup(CH_params, Tout, c0, n, do_restart, t0)
->>>>>>> fdb2247b
-
-  ! call solver (on all procs)
-  if (.not. do_restart) then
-    if (myrank == 0) then
-      ! initial concentration
-      call setup_grid(c0, grid_res, ch_params, init)
-
-      ! set up HDF5 outputting
-      call output_init(outdir, [2, grid_res], CH_params, ierr)
-    endif
-    
-    call MPI_Barrier(MPI_COMM_WORLD, ierr)
-    call solver_1(Tout, c0, CH_params, selected_solver, ierr)
-  else
-
-    if(myrank .ne. 0) then
-      allocate(c1(n, n))
-    end if 
-
-    ! ensure that Tout(1) >= t0
-    do st_tout=1,size(tout)
-      if (tout(st_tout) > t0) then
-        exit
-      endif
-    enddo
-    call MPI_Barrier(MPI_COMM_WORLD, ierr)
-    allocate(updated_tout(size(tout)-st_tout))
-    updated_tout = Tout(st_tout:)
-    call solver_2(t0, updated_tout, c0, c1, dt, CH_params, selected_solver, ierr)
-  endif
-
-  if (myrank == 0) then
-    ! finish HDF5 outputting
-    call output_final(ierr)
-  endif
-
-  ! clean up (on all procs)
-  deallocate(c0)
-  deallocate(Tout)
-
-  if (myrank == 0) then
-    call logger%info("main", "total time: "//to_string(MPI_Wtime()-mpi_t))
-  endif
-
-  ! shut down comms
-  call comms_final()
-
-end program main
+program main
+  use globals
+  use json_parser
+  use setup
+  use solvers
+  use command_line
+  use comms
+
+  implicit none
+
+  real(dp) :: CH_params(6) ! equation parameters
+  character(120) :: fname, run_name, outdir
+  character(:), allocatable :: init
+  integer :: grid_res ! grid level
+  real(dp), allocatable :: Tout(:) ! output times
+  real(dp), dimension(:,:), allocatable :: c0, c1 ! initial concentration
+  logical :: errors, all_params_fnd
+  integer :: ierr, n
+
+  ! lin/logspace params
+  integer :: space_selected, num_outputs
+  real(dp) :: start_val, stop_val
+
+  logical :: do_restart
+  integer :: checkpoint_number, st_tout
+  real(dp) :: restart_time, dt, t0
+  real(dp), allocatable :: updated_Tout(:) ! output times
+
+  ! MPI timing
+  real(dp) :: mpi_t
+
+  integer :: selected_solver
+
+  ! start up MPI comms
+  call comms_init()
+
+  selected_solver = 2 ! Default to ps solver
+  do_restart = .false.
+  mpi_t = 0.0_dp
+  t0 = 0.0_dp
+  if (myrank == 0) then
+    mpi_t = MPI_Wtime()
+  endif
+
+  ! default fname, run_name, and outdir
+  fname = "input-data.json"
+  run_name = "default"
+  outdir = "./out"
+
+  ! Set up on rank 0 only
+  if (myrank == 0) then
+    ! CLI
+    call initialise()
+
+    ! Get solver selection
+    call get_selected_solver(selected_solver)
+
+    ! Get JSON filename, run name, and output directory
+    call get_io_commands(fname, run_name, outdir, all_params_fnd)
+
+    ! input parameters from JSON file
+    if (.NOT. all_params_fnd) then
+      call read_json(trim(fname), trim(run_name), CH_params, init, grid_res, Tout)
+    endif
+
+    ! Grab any overriding input params from the command line
+    call get_input_commands(CH_params, grid_res, init, Tout)
+
+    ! Grab overriding linspace or logspace args
+    ! TODO: should this not be in get_input_commands
+    call get_lin_log_args(space_selected, start_val, stop_val, num_outputs)
+
+    if (space_selected == LINSPACE_SELECTED) then
+      call lin_tspace(start_val, stop_val, num_outputs, Tout)
+    endif
+    if (space_selected == LOGSPACE_SELECTED) then
+      call log_tspace(start_val, stop_val, num_outputs, Tout)
+    endif
+
+    ! check if restart required
+    restart_time = -1.0_dp
+    checkpoint_number = -1
+    call get_checkpoint_commands(checkpoint_number, restart_time, do_restart)
+
+    if (do_restart) then
+      if (checkpoint_number > 0) then
+        call chkpnt_init(outdir, n, ch_params, t0, ierr, n_chkpnt=checkpoint_number)
+      else if (restart_time >= 0.0_dp) then
+        call chkpnt_init(outdir, n,  ch_params, t0, ierr, start_before_time=restart_time)
+      endif
+      allocate(c0(n, n))
+      allocate(c1(n, n))
+ 
+      call read_hdf5_chkpnt(c0, c1, dt, ierr)
+    endif
+
+    ! Validate input params
+    call validate_params(CH_params, init, grid_res, Tout, errors)
+
+    ! abort on error
+    if (errors) then
+      call logger%fatal("main", "Errors found in input params, aborting.")
+      call MPI_Abort(MPI_COMM_WORLD, 1, ierr)
+    end if
+  else
+    grid_res = 0
+  endif
+
+  ! send setup to other procs
+  n = 2**grid_res
+  call broadcast_setup(CH_params, Tout, c0, n, do_restart, t0, selected_solver)
+
+  ! call solver (on all procs)
+  if (.not. do_restart) then
+    if (myrank == 0) then
+      ! initial concentration
+      call setup_grid(c0, grid_res, ch_params, init)
+
+      ! set up HDF5 outputting
+      call output_init(outdir, [2, grid_res], CH_params, ierr)
+    endif
+    
+    call MPI_Barrier(MPI_COMM_WORLD, ierr)
+    call solver_1(Tout, c0, CH_params, selected_solver, ierr)
+  else
+
+    if(myrank .ne. 0) then
+      allocate(c1(n, n))
+    end if 
+
+    ! ensure that Tout(1) >= t0
+    do st_tout=1,size(tout)
+      if (tout(st_tout) > t0) then
+        exit
+      endif
+    enddo
+    call MPI_Barrier(MPI_COMM_WORLD, ierr)
+    allocate(updated_tout(size(tout)-st_tout))
+    updated_tout = Tout(st_tout:)
+    call solver_2(t0, updated_tout, c0, c1, dt, CH_params, selected_solver, ierr)
+  endif
+
+  if (myrank == 0) then
+    ! finish HDF5 outputting
+    call output_final(ierr)
+  endif
+
+  ! clean up (on all procs)
+  deallocate(c0)
+  deallocate(Tout)
+
+  if (myrank == 0) then
+    call logger%info("main", "total time: "//to_string(MPI_Wtime()-mpi_t))
+  endif
+
+  ! shut down comms
+  call comms_final()
+
+end program main