--- conflicted
+++ resolved
@@ -91,230 +91,4 @@
 
     res = bit_size(val)-leadz(val)-1
   end subroutine ilog2
-<<<<<<< HEAD
-
-  !> @brief Calculate the bulk free potential energy.
-  !!
-  !! @param[in]
-  !! @param[inout]
-  subroutine f(c, res)
-    complex(cdc), dimension(:,:), intent(in)   :: c
-    complex(cdc), dimension(:,:), intent(out)  :: res
-    !$OMP PARALLEL WORKSHARE
-    res(:,:) = c(:,:)*c(:,:)*c(:,:) - c(:,:)
-    !$OMP END PARALLEL WORKSHARE
-  end subroutine f
-
-  !> @brief Perform a finite difference time step in k-space.
-  !!
-  !! @param[in]
-  !! @param[inout]
-  subroutine step(tau, ksq, kappa, A, ft_c1, ft_c0, ft_fc1, ft_fc0, res)
-    complex(cdc), dimension(:,:), intent(in)               :: ft_c1, ft_c0, ft_fc1, ft_fc0
-    real(dp), intent(in)                                   :: tau, kappa, A
-    real(dp), dimension(:,:), intent(in)                   :: ksq
-    complex(cdc), dimension(:,:), intent(out)              :: res
-    complex(cdc)                                           :: ctau, ckappa, cA
-    complex(cdc), allocatable, dimension(:,:)              :: cksq
-    integer                                                :: N
-    N = size(ft_c1, 1)
-    allocate(cksq(N,N))
-    ctau = cmplx(tau, kind=cdc)
-    ckappa = cmplx(kappa, kind=cdc)
-    cA = cmplx(A, kind=cdc)
-
-    !$OMP PARALLEL WORKSHARE
-    cksq(:,:) = cmplx(ksq(:,:), kind=cdc)
-    res(:,:) = (cmplx(2.0_dp,kind=cdc)*ctau/(cmplx(3.0_dp,kind=cdc)+cmplx(2.0_dp,kind=cdc)&
-    *ctau*ckappa*cksq(:,:)*cksq(:,:)-cmplx(2.0_dp,kind=cdc)*ctau*cA*cksq(:,:)))&
-    *(cmplx(2.0_dp,kind=cdc)*cksq(:,:)*ft_fc1(:,:)-cksq(:,:)*ft_fc0(:,:)-&
-    cksq(:,:)*cmplx(2.0_dp,kind=cdc)*cA*ft_c1(:,:)+cksq(:,:)*cA*&
-    ft_c0(:,:)+(cmplx(4.0_dp,kind=cdc)*ft_c1(:,:)-ft_c0(:,:))/(cmplx(2.0_dp,kind=cdc)*ctau))
-    !$OMP END PARALLEL WORKSHARE
-    deallocate(cksq)
-  end subroutine step
-
-  !> @brief Perform the initial iteration of the pseudo spectral method.
-  !!
-  !! @param[in] tau, kappa, A, ksq, fwplan, bwplan  Stuff here.
-  !! @param[inout] c0, res  The concentration grids.
-  subroutine initial_iteration(tau, kappa, ksq, c0, res, fwplan, bwplan)
-    complex(cdc), dimension(:,:), intent(inout)  :: c0
-    real(dp), intent(in)                                  :: tau, kappa
-    real(dp), dimension(:,:), intent(in)                  :: ksq
-    complex(cdc), dimension(:,:), intent(out)    :: res
-    type(C_PTR), intent(in)                                   :: fwplan, bwplan
-    integer, dimension(2)                                     :: c_shape
-    integer                                                   :: N
-    real(dp)                                              :: tau1
-    complex(cdc)                                           :: ctau1, ckappa
-    complex(cdc), allocatable ,dimension(:,:)              :: cksq
-    complex(cdc), pointer :: fc0(:,:), ft_c0(:,:), ft_fc0(:,:), ft_c1(:,:)
-    type(C_PTR) :: p1, p2, p3, p4
-
-
-    c_shape = shape(c0)
-    N = c_shape(1)
-    allocate(cksq(N,N))
-
-    p1 = fftw_alloc_complex(int(N * N, C_SIZE_T))
-    call c_f_pointer(p1, fc0, [N, N])
-    p2 = fftw_alloc_complex(int(N * N, C_SIZE_T))
-    call c_f_pointer(p2, ft_c0, [N, N])
-    p3 = fftw_alloc_complex(int(N * N, C_SIZE_T))
-    call c_f_pointer(p3, ft_fc0, [N, N])
-    p4 = fftw_alloc_complex(int(N * N, C_SIZE_T))
-    call c_f_pointer(p4, ft_c1, [N, N])
-
-    call f(c0, fc0)
-    call fftw_execute_dft(fwplan, c0, ft_c0)
-    call fftw_execute_dft(fwplan, fc0, ft_fc0)
-    if (tau < 1.0_dp) then
-      tau1 = tau
-    else
-      tau1 = 1.0_dp
-    end if
-    tau1 = tau*1e-6_dp
-
-    ctau1 = cmplx(tau1, kind=cdc)
-    ckappa = cmplx(kappa, kind=cdc)
-
-
-    !$OMP PARALLEL WORKSHARE
-    cksq(:,:) = cmplx(ksq(:,:), kind=cdc)
-    ft_c1(:,:) = ctau1*(-ckappa*cksq(:,:)*cksq(:,:)*ft_c0(:,:)+cksq(:,:)*ft_fc0(:,:))+ft_c0(:,:)
-    !$OMP END PARALLEL WORKSHARE
-
-    call fftw_execute_dft(bwplan, ft_c1, res)
-
-    !$OMP PARALLEL WORKSHARE
-    res(:,:) = res(:,:)/cmplx(N*N, kind=cdc)
-    !$OMP END PARALLEL WORKSHARE
-
-    call fftw_free(p1)
-    call fftw_free(p2)
-    call fftw_free(p3)
-    call fftw_free(p4)
-    deallocate(cksq)
-  end subroutine initial_iteration
-
-  !> @brief Perform one iteration of the pseudo spectral method.
-  !!
-  !! @param[in] tau, kappa, A, ksq, fwplan, bwplan  Stuff here.
-  !! @param[inout] c0, c1  The concentration grids.
-  subroutine iteration(tau, ksq, kappa, A, c0, c1, fwplan, bwplan)
-    complex(cdc), dimension(:,:), intent(inout)  :: c1, c0
-    real(dp), intent(in)                                  :: tau, kappa, A
-    real(dp), dimension(:,:), intent(in)                  :: ksq
-    type(C_PTR), intent(in)                                   :: fwplan, bwplan
-    integer, dimension(2)                                     :: c_shape
-    integer                                                   :: N
-
-    complex(cdc), pointer :: fc1(:,:), fc0(:,:), ft_c1(:,:),&
-    ft_fc1(:,:), ft_c0(:,:), ft_fc0(:,:), res(:,:), ft_res(:,:)
-    type(C_PTR) :: p1, p2, p3, p4, p5, p6, p7, p8
-
-    c_shape = shape(c0)
-    N = c_shape(1)
-
-    p1 = fftw_alloc_complex(int(N * N, C_SIZE_T))
-    call c_f_pointer(p1, fc1, [N, N])
-    p2 = fftw_alloc_complex(int(N * N, C_SIZE_T))
-    call c_f_pointer(p2, fc0, [N, N])
-    p3 = fftw_alloc_complex(int(N * N, C_SIZE_T))
-    call c_f_pointer(p3, ft_c1, [N, N])
-    p4 = fftw_alloc_complex(int(N * N, C_SIZE_T))
-    call c_f_pointer(p4, ft_fc1, [N, N])
-    p5 = fftw_alloc_complex(int(N * N, C_SIZE_T))
-    call c_f_pointer(p5, ft_c0, [N, N])
-    p6 = fftw_alloc_complex(int(N * N, C_SIZE_T))
-    call c_f_pointer(p6, ft_fc0, [N, N])
-    p7 = fftw_alloc_complex(int(N * N, C_SIZE_T))
-    call c_f_pointer(p7, res, [N, N])
-    p8 = fftw_alloc_complex(int(N * N, C_SIZE_T))
-    call c_f_pointer(p8, ft_res, [N, N])
-
-    call f(c1, fc1)
-    call f(c0, fc0)
-
-    call fftw_execute_dft(fwplan, c1, ft_c1)
-    call fftw_execute_dft(fwplan, fc1, ft_fc1)
-
-    call fftw_execute_dft(fwplan, c0, ft_c0)
-    call fftw_execute_dft(fwplan, fc0, ft_fc0)
-
-    call step(tau, ksq, kappa, A, ft_c1, ft_c0, ft_fc1, ft_fc0, ft_res)
-
-    call fftw_execute_dft(bwplan, ft_res, res)
-    !$OMP PARALLEL WORKSHARE
-    res(:,:) = res(:,:)/cmplx(N*N, kind=cdc)
-    !$OMP END PARALLEL WORKSHARE
-
-    !$OMP PARALLEL WORKSHARE
-    c0(:,:) = c1(:,:)
-    c1(:,:) = res(:,:)
-    !$OMP END PARALLEL WORKSHARE
-
-    call fftw_free(p1)
-    call fftw_free(p2)
-    call fftw_free(p3)
-    call fftw_free(p4)
-    call fftw_free(p5)
-    call fftw_free(p6)
-    call fftw_free(p7)
-    call fftw_free(p8)
-  end subroutine iteration
-
-  !> @brief Create a 2D meshgrid as in numpy's "meshgrid" function.
-  !!
-  !! @param[in] x, y  The coordinate series for the two dimensions.
-  !! @param[out] x2, y2  The meshgrids.
-  subroutine meshgrid(x, y, x2, y2)
-    real(dp), intent(in) :: x(:), y(:)
-    real(dp), intent(out) :: x2(:, :), y2(:, :)
-
-    x2 = spread(x, 1, size(y))
-    y2 = spread(y, 2, size(x))
-  end subroutine meshgrid
-
-  !> @brief Create the fourier (k-) space grid used to calculate real space derivatives.
-  !!
-  !! @param[inout] ksq  The squre array used to store the k-space grid.
-  !! @param[out] N  The size of ksq.
-  subroutine create_ksq(ksq, N)
-    real(dp), parameter                            :: PI = 3.14159265_dp
-    integer, intent(in)                            :: N
-    real(dp), dimension(:, :), intent(inout)       :: ksq
-    integer                                        :: i
-    real(dp), dimension(:, :), allocatable         :: KX, KY
-    real(dp), dimension(:), allocatable            :: k
-
-    allocate(KX(N,N))
-    allocate(KY(N,N))
-    allocate(k(N))
-
-    !$OMP PARALLEL PRIVATE(i)
-    do i = 1, int(N/2)
-      k(i) = real((i - 1), dp)
-    end do
-    do i = int(N/2) + 1, N
-      k(i) =  real(i - N - 1, dp)
-    end do
-    !$OMP END PARALLEL
-    !$OMP PARALLEL WORKSHARE
-    k(:) = 2.0_dp*PI*k(:)!/real(N)
-    !$OMP END PARALLEL WORKSHARE
-
-    call meshgrid(k, k, KX, KY)
-    !$OMP PARALLEL WORKSHARE
-    ksq(:,:) = -(KX(:,:)*KX(:,:) + KY(:,:)*KY(:,:))
-    !$OMP END PARALLEL WORKSHARE
-
-    deallocate(KX)
-    deallocate(KY)
-    deallocate(k)
-  end subroutine create_ksq
-
-=======
->>>>>>> e088e43f
 end module solver_utils