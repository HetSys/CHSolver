--- conflicted
+++ resolved
@@ -1,7 +1,4 @@
 # compiler and linker
-<<<<<<< HEAD
-FC=h5pfc # can use h5fc #HDF5's compiler (that wraps gfortran) then no need for most the flags/libs
-=======
 ifeq (, $(shell which h5pfc))
 ifeq (, $(shell which h5fc))
 $(info $(shell tput setaf 1)Message: Neither h5fc nor h5pfc found!$(shell tput sgr0))
@@ -13,7 +10,6 @@
 $(info $(shell tput setaf 1)Message: Using h5pfc (parallel wrapper)$(shell tput sgr0))
 FC=h5pfc  # use h5pfc's alias to get correct flags
 endif
->>>>>>> e088e43f
 LD=$(FC)
 
 
