# Prerequisites
*.d

# Compiled Object files
*.slo
*.lo
*.o
*.obj

# Precompiled Headers
*.gch
*.pch

# Compiled Dynamic libraries
*.so
*.dylib
*.dll

# Fortran module files
*.mod
*.smod

# Compiled Static libraries
*.lai
*.la
*.a
*.lib

# Executables
*.exe
*.out
*.app

# Compiled python
__pycache__/*
*.pyc

# Data files
*.json
*.htf5

# Doxygen documentation
doxygen/output/*

<<<<<<< HEAD
# Compiled submodules
src/submodules/bin/*
=======
# Log files
*.log

# Exe
chsolver
>>>>>>> 8befd6df
<|MERGE_RESOLUTION|>--- conflicted
+++ resolved
@@ -42,13 +42,10 @@
 # Doxygen documentation
 doxygen/output/*
 
-<<<<<<< HEAD
 # Compiled submodules
 src/submodules/bin/*
-=======
 # Log files
 *.log
 
 # Exe
-chsolver
->>>>>>> 8befd6df
+chsolver